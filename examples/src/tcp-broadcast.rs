--- conflicted
+++ resolved
@@ -55,15 +55,9 @@
 
                 tracing::info!(
                     "{} decrypted {} from {}",
-<<<<<<< HEAD
-                    String::from_utf8_lossy(me.identifier()),
+                    me.identifier(),
                     String::from_utf8_lossy(message),
-                    String::from_utf8_lossy(sender.identifier())
-=======
-                    me.identifier(),
-                    message.message.to_string(),
-                    message.sender.identifier()
->>>>>>> 4ad95611
+                    sender.identifier()
                 );
             }
         });
