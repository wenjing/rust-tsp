--- conflicted
+++ resolved
@@ -12,12 +12,18 @@
 pub type TSPMessage = Vec<u8>;
 
 #[derive(Debug)]
-<<<<<<< HEAD
+pub enum MessageType {
+    Signed,
+    SignedAndEncrypted,
+}
+
+#[derive(Debug)]
 pub enum ReceivedTspMessage<V: VerifiedVid> {
     GenericMessage {
         sender: V,
         nonconfidential_data: Option<Vec<u8>>,
         message: Vec<u8>,
+        message_type: MessageType,
     },
     RequestRelationship {
         sender: V,
@@ -32,36 +38,12 @@
 }
 
 #[derive(Copy, Clone, Debug, PartialEq, Eq)]
-pub enum Payload<'a> {
-    Content(&'a [u8]),
-    RequestRelationship,
-    AcceptRelationship { thread_id: Digest },
-=======
-pub enum MessageType {
-    Signed,
-    SignedAndEncrypted,
-}
-
-#[derive(Debug)]
-pub struct ReceivedTspMessage<Bytes: AsRef<[u8]>, V: VerifiedVid> {
-    pub sender: V,
-    pub nonconfidential_data: Option<Vec<u8>>,
-    pub message: Payload<Bytes>,
-    pub message_type: MessageType,
-}
-
-impl<B: AsRef<[u8]>, T: VerifiedVid> ReceivedTspMessage<B, T> {
-    pub fn is_relationship_proposal() {
-        todo!();
-    }
-}
-
-#[derive(Copy, Clone, Debug, PartialEq, Eq)]
 pub enum Payload<Bytes: AsRef<[u8]>> {
     Content(Bytes),
     NestedMessage(Bytes),
->>>>>>> 4ad95611
     CancelRelationship,
+    RequestRelationship,
+    AcceptRelationship { thread_id: Digest },
 }
 
 impl<Bytes: AsRef<[u8]>> fmt::Display for Payload<Bytes> {
@@ -75,7 +57,9 @@
                 "Nested Message: {}",
                 String::from_utf8_lossy(bytes.as_ref())
             ),
-            Payload::CancelRelationship => write!(f, "Cancel"),
+            Payload::CancelRelationship => write!(f, "Cancel Relationship"),
+            Payload::RequestRelationship => write!(f, "Request Relationship"),
+            Payload::AcceptRelationship { thread_id: _ } => write!(f, "Accept Relationship"),
         }
     }
 }
