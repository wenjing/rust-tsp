use async_recursion::async_recursion;
use futures::StreamExt;
use std::{collections::HashMap, sync::Arc};
use tokio::sync::{
    mpsc::{self, Receiver},
    RwLock,
};
use tsp_cesr::EnvelopeType;
use tsp_definitions::{Error, MessageType, Payload, ReceivedTspMessage, VerifiedVid};
use tsp_vid::{PrivateVid, Vid};

use crate::resolve_vid;

#[derive(Debug, Default)]
pub struct VidDatabase {
    private_vids: Arc<RwLock<HashMap<String, PrivateVid>>>,
    verified_vids: Arc<RwLock<HashMap<String, Vid>>>,
}

impl VidDatabase {
    pub fn new() -> Self {
        Default::default()
    }

    pub async fn add_private_vid(&self, private_vid: PrivateVid) -> Result<(), Error> {
        let mut private_vids = self.private_vids.write().await;
        private_vids.insert(private_vid.identifier().to_string(), private_vid);

        Ok(())
    }

    pub async fn create_private_nested_vid(
        &self,
        vid: &str,
        relation_vid: Option<&str>,
    ) -> Result<String, Error> {
        let nested = match self.private_vids.read().await.get(vid) {
            Some(resolved) => resolved.create_nested(relation_vid),
            None => return Err(Error::UnVerifiedVid(vid.to_string())),
        };

        let id = nested.identifier().to_string();
        self.add_private_vid(nested).await?;

        Ok(id)
    }

    pub async fn add_verified_vid(&self, verified_vid: Vid) -> Result<(), Error> {
        let mut verified_vids = self.verified_vids.write().await;
        verified_vids.insert(verified_vid.identifier().to_string(), verified_vid);

        Ok(())
    }

    #[cfg(test)]
    pub async fn add_private_vid_from_file(&self, name: &str) -> Result<(), Error> {
        let private_vid = PrivateVid::from_file(format!("../examples/{name}")).await?;

        self.add_private_vid(private_vid).await
    }

    /// Resolve public key material for a VID and add it to the detabase as a relation
    pub async fn resolve_vid(&mut self, vid: &str) -> Result<(), Error> {
        let mut verified_vids = self.verified_vids.write().await;

        let resolved_vid = resolve_vid(vid).await?;
        verified_vids.insert(vid.to_string(), resolved_vid);

        Ok(())
    }

    /// Resolve public key material for a VID and add it to the detabase as a relation
    /// In addition specify the parent VID for this VID
    pub async fn resolve_vid_with_parent(
        &mut self,
        vid: &str,
        parent_vid: &str,
        relation_vid: Option<&str>,
    ) -> Result<(), Error> {
        let mut verified_vids = self.verified_vids.write().await;

        let mut resolved_vid = resolve_vid(vid).await?;

        resolved_vid.set_parent_vid(parent_vid.to_string());
        resolved_vid.set_relation_vid(relation_vid);
        verified_vids.insert(vid.to_string(), resolved_vid);

        Ok(())
    }

    /// Send a TSP message given earlier resolved VID's
    pub async fn send(
        &self,
        sender: &str,
        receiver: &str,
        nonconfidential_data: Option<&[u8]>,
        message: &[u8],
    ) -> Result<(), Error> {
        let sender = self.get_private_vid(sender).await?;
        let receiver = self.get_verified_vid(receiver).await?;

        let tsp_message = tsp_crypto::seal(
            &sender,
            &receiver,
            nonconfidential_data,
            Payload::Content(message),
        )?;
        tsp_transport::send_message(receiver.endpoint(), &tsp_message).await?;

        Ok(())
    }

    pub async fn send_nested(
        &self,
        receiver: &str,
        nonconfidential_data: Option<&[u8]>,
        payload: &[u8],
    ) -> Result<(), Error> {
        let inner_receiver = self.get_verified_vid(receiver).await?;

        let (sender, receiver, inner_message) =
            match (inner_receiver.parent_vid(), inner_receiver.relation_vid()) {
                (Some(parent_receiver), Some(inner_sender)) => {
                    let inner_sender = self.get_private_vid(inner_sender).await?;
                    let tsp_message =
                        tsp_crypto::sign(&inner_sender, Some(&inner_receiver), payload)?;

                    match inner_sender.parent_vid() {
                        Some(parent_sender) => {
                            let parent_sender = self.get_private_vid(parent_sender).await?;
                            let parent_receiver = self.get_verified_vid(parent_receiver).await?;

                            (parent_sender, parent_receiver, tsp_message)
                        }
                        None => return Err(Error::InvalidVID("missing parent for inner VID")),
                    }
                }
                (None, _) => return Err(Error::InvalidVID("missing parent VID for receiver")),
                (_, None) => return Err(Error::InvalidVID("missing sender VID for receiver")),
            };

        let tsp_message = tsp_crypto::seal(
            &sender,
            &receiver,
            nonconfidential_data,
            Payload::NestedMessage(&inner_message),
        )?;

        tsp_transport::send_message(receiver.endpoint(), &tsp_message).await?;

        Ok(())
    }

    async fn get_private_vid(&self, vid: &str) -> Result<PrivateVid, Error> {
        match self.private_vids.read().await.get(vid) {
            Some(resolved) => Ok(resolved.clone()),
            None => Err(Error::UnVerifiedVid(vid.to_string())),
        }
    }

    async fn get_verified_vid(&self, vid: &str) -> Result<Vid, Error> {
        match self.verified_vids.read().await.get(vid) {
            Some(resolved) => Ok(resolved.clone()),
            None => Err(Error::UnVerifiedVid(vid.to_string())),
        }
    }

    #[async_recursion]
    async fn decode_message(
        receivers: Arc<HashMap<String, PrivateVid>>,
        verified_vids: Arc<RwLock<HashMap<String, Vid>>>,
        message: &mut [u8],
    ) -> Result<ReceivedTspMessage<Vec<u8>, Vid>, Error> {
        let probed_message = tsp_cesr::probe(message)?;

        match probed_message {
            EnvelopeType::EncryptedMessage {
                sender,
                receiver: intended_receiver,
            } => {
                let intended_receiver = std::str::from_utf8(intended_receiver)?;

                let Some(intended_receiver) = receivers.get(intended_receiver) else {
                    return Err(Error::UnexpectedRecipient);
                };

                let sender = std::str::from_utf8(sender)?;

                let Some(sender) = verified_vids.read().await.get(sender).cloned() else {
                    return Err(Error::UnVerifiedVid(sender.to_string()));
                };

                let (nonconfidential_data, payload) =
                    tsp_crypto::open(intended_receiver, &sender, message)?;

                match payload {
                    Payload::Content(message) => Ok(ReceivedTspMessage::<Vec<u8>, Vid> {
                        sender,
                        nonconfidential_data: nonconfidential_data.map(|v| v.to_vec()),
                        message: Payload::Content(message.to_owned()),
                        message_type: MessageType::SignedAndEncrypted,
                    }),
                    Payload::NestedMessage(message) => {
                        // TODO: do not allocate
                        let mut inner = message.to_owned();
                        VidDatabase::decode_message(receivers, verified_vids, &mut inner).await
                    }
                    _ => Err(Error::UnexpectedControlMessage),
                }
            }
            EnvelopeType::SignedMessage {
                sender,
                receiver: intended_receiver,
            } => {
                if let Some(intended_receiver) = intended_receiver {
                    let intended_receiver = std::str::from_utf8(intended_receiver)?;

                    if !receivers.contains_key(intended_receiver) {
                        return Err(Error::UnexpectedRecipient);
                    }
                };

                let sender = std::str::from_utf8(sender)?;

                let Some(sender) = verified_vids.read().await.get(sender).cloned() else {
                    return Err(Error::UnVerifiedVid(sender.to_string()));
                };

                let payload = tsp_crypto::verify(&sender, message)?;

                Ok(ReceivedTspMessage::<Vec<u8>, Vid> {
                    sender,
                    nonconfidential_data: None,
                    message: Payload::Content(payload.to_owned()),
                    message_type: MessageType::Signed,
                })
            }
        }
    }

    /// Receive TSP messages given the receivers transport
    /// Messages will be queued in a channel
    /// The returned channel contains a maximum of 16 messages
    pub async fn receive(
        &self,
        vid: &str,
    ) -> Result<Receiver<Result<ReceivedTspMessage<Vec<u8>, Vid>, Error>>, Error> {
        let mut receiver = self.get_private_vid(vid).await?;
        let mut receivers = HashMap::new();

        loop {
            receivers.insert(receiver.identifier().to_string(), receiver.clone());

            match receiver.parent_vid() {
                Some(parent_vid) => {
                    receiver = self.get_private_vid(parent_vid).await?;
                }
                _ => break,
            }
        }

        let receivers = Arc::new(receivers);
        let verified_vids = self.verified_vids.clone();
        let (tx, rx) = mpsc::channel(16);
        let messages = tsp_transport::receive_messages(receiver.endpoint())?;

        tokio::task::spawn(async move {
            let decrypted_messages = messages.then(move |data| {
                let receivers = receivers.clone();
                let verified_vids = verified_vids.clone();

<<<<<<< HEAD
                    let sender = std::str::from_utf8(sender)?;

                    let Some(sender) = relations.read().await.get(sender).cloned() else {
                        return Err(Error::UnVerifiedVid(sender.to_string()));
                    };

                    let (nonconfidential_data, payload, _) =
                        tsp_crypto::open(receiver.as_ref(), &sender, &mut message)?;

                    match payload {
                        Payload::Content(message) => {
                            Ok(ReceivedTspMessage::<Vid>::GenericMessage {
                                sender,
                                nonconfidential_data: nonconfidential_data.map(|v| v.to_vec()),
                                message: message.to_owned(),
                            })
                        }
                        _ => unimplemented!("control messages are not supported at this level yet"),
                    }
                }
=======
                async move { Self::decode_message(receivers, verified_vids, &mut data?).await }
>>>>>>> 4ad95611
            });

            tokio::pin!(decrypted_messages);

            while let Some(m) = decrypted_messages.next().await {
                let _ = tx.send(m).await;
            }
        });

        Ok(rx)
    }

    pub async fn propose_nested_relationship(
        &self,
        _sender: &str,
        _receiver: &str,
    ) -> Result<(&str, &str), Error> {
        unimplemented!()
    }
}

#[cfg(test)]
mod test {
    use crate::VidDatabase;
    use tsp_definitions::Payload;

    async fn test_send_receive() -> Result<(), tsp_definitions::Error> {
        // bob database
        let mut bob_db = VidDatabase::new();
        bob_db.add_private_vid_from_file("test/bob.json").await?;
        bob_db
            .resolve_vid("did:web:did.tsp-test.org:user:alice")
            .await?;

        let mut bobs_messages = bob_db.receive("did:web:did.tsp-test.org:user:bob").await?;

        // alice database
        let mut alice_db = VidDatabase::new();
        alice_db
            .add_private_vid_from_file("test/alice.json")
            .await?;
        alice_db
            .resolve_vid("did:web:did.tsp-test.org:user:bob")
            .await?;

        // send a message
        alice_db
            .send(
                "did:web:did.tsp-test.org:user:alice",
                "did:web:did.tsp-test.org:user:bob",
                Some(b"extra non-confidential data"),
                b"hello world",
            )
            .await?;

        // receive a message
<<<<<<< HEAD
        let tsp_definitions::ReceivedTspMessage::GenericMessage { message, .. } =
            bobs_messages.recv().await.unwrap()?
        else {
            panic!()
        };
        assert_eq!(message, b"hello world");
=======
        let message = bobs_messages.recv().await.unwrap().unwrap();
        assert_eq!(message.message, Payload::Content(b"hello world".to_vec()));

        // create nested id's
        let nested_bob_vid = bob_db
            .create_private_nested_vid("did:web:did.tsp-test.org:user:bob", None)
            .await?;

        // receive a messages on inner vid
        let mut bobs_inner_messages = bob_db.receive(&nested_bob_vid).await?;

        let nested_alice_vid = alice_db
            .create_private_nested_vid("did:web:did.tsp-test.org:user:alice", Some(&nested_bob_vid))
            .await?;
        alice_db
            .resolve_vid_with_parent(
                &nested_bob_vid,
                "did:web:did.tsp-test.org:user:bob",
                Some(&nested_alice_vid),
            )
            .await?;
        bob_db.resolve_vid(&nested_alice_vid).await?;

        // send a message using inner vid
        alice_db
            .send_nested(
                &nested_bob_vid,
                Some(b"extra non-confidential data"),
                b"hello nested world",
            )
            .await?;

        // receive message using inner vid
        let message = bobs_inner_messages.recv().await.unwrap().unwrap();
        assert_eq!(
            message.message,
            Payload::Content(b"hello nested world".to_vec())
        );
>>>>>>> 4ad95611

        Ok(())
    }

    #[tokio::test]
    #[serial_test::serial(tcp)]
    async fn vid_database() {
        tsp_transport::tcp::start_broadcast_server("127.0.0.1:1337")
            .await
            .unwrap();

        test_send_receive().await.unwrap();
    }
}<|MERGE_RESOLUTION|>--- conflicted
+++ resolved
@@ -170,7 +170,7 @@
         receivers: Arc<HashMap<String, PrivateVid>>,
         verified_vids: Arc<RwLock<HashMap<String, Vid>>>,
         message: &mut [u8],
-    ) -> Result<ReceivedTspMessage<Vec<u8>, Vid>, Error> {
+    ) -> Result<ReceivedTspMessage<Vid>, Error> {
         let probed_message = tsp_cesr::probe(message)?;
 
         match probed_message {
@@ -190,14 +190,14 @@
                     return Err(Error::UnVerifiedVid(sender.to_string()));
                 };
 
-                let (nonconfidential_data, payload) =
+                let (nonconfidential_data, payload, _) =
                     tsp_crypto::open(intended_receiver, &sender, message)?;
 
                 match payload {
-                    Payload::Content(message) => Ok(ReceivedTspMessage::<Vec<u8>, Vid> {
+                    Payload::Content(message) => Ok(ReceivedTspMessage::<Vid>::GenericMessage {
                         sender,
                         nonconfidential_data: nonconfidential_data.map(|v| v.to_vec()),
-                        message: Payload::Content(message.to_owned()),
+                        message: message.to_owned(),
                         message_type: MessageType::SignedAndEncrypted,
                     }),
                     Payload::NestedMessage(message) => {
@@ -228,10 +228,10 @@
 
                 let payload = tsp_crypto::verify(&sender, message)?;
 
-                Ok(ReceivedTspMessage::<Vec<u8>, Vid> {
+                Ok(ReceivedTspMessage::<Vid>::GenericMessage {
                     sender,
                     nonconfidential_data: None,
-                    message: Payload::Content(payload.to_owned()),
+                    message: payload.to_owned(),
                     message_type: MessageType::Signed,
                 })
             }
@@ -244,7 +244,7 @@
     pub async fn receive(
         &self,
         vid: &str,
-    ) -> Result<Receiver<Result<ReceivedTspMessage<Vec<u8>, Vid>, Error>>, Error> {
+    ) -> Result<Receiver<Result<ReceivedTspMessage<Vid>, Error>>, Error> {
         let mut receiver = self.get_private_vid(vid).await?;
         let mut receivers = HashMap::new();
 
@@ -269,30 +269,7 @@
                 let receivers = receivers.clone();
                 let verified_vids = verified_vids.clone();
 
-<<<<<<< HEAD
-                    let sender = std::str::from_utf8(sender)?;
-
-                    let Some(sender) = relations.read().await.get(sender).cloned() else {
-                        return Err(Error::UnVerifiedVid(sender.to_string()));
-                    };
-
-                    let (nonconfidential_data, payload, _) =
-                        tsp_crypto::open(receiver.as_ref(), &sender, &mut message)?;
-
-                    match payload {
-                        Payload::Content(message) => {
-                            Ok(ReceivedTspMessage::<Vid>::GenericMessage {
-                                sender,
-                                nonconfidential_data: nonconfidential_data.map(|v| v.to_vec()),
-                                message: message.to_owned(),
-                            })
-                        }
-                        _ => unimplemented!("control messages are not supported at this level yet"),
-                    }
-                }
-=======
                 async move { Self::decode_message(receivers, verified_vids, &mut data?).await }
->>>>>>> 4ad95611
             });
 
             tokio::pin!(decrypted_messages);
@@ -317,7 +294,6 @@
 #[cfg(test)]
 mod test {
     use crate::VidDatabase;
-    use tsp_definitions::Payload;
 
     async fn test_send_receive() -> Result<(), tsp_definitions::Error> {
         // bob database
@@ -349,16 +325,13 @@
             .await?;
 
         // receive a message
-<<<<<<< HEAD
         let tsp_definitions::ReceivedTspMessage::GenericMessage { message, .. } =
             bobs_messages.recv().await.unwrap()?
         else {
-            panic!()
+            panic!("bob did not receive a generic message")
         };
+
         assert_eq!(message, b"hello world");
-=======
-        let message = bobs_messages.recv().await.unwrap().unwrap();
-        assert_eq!(message.message, Payload::Content(b"hello world".to_vec()));
 
         // create nested id's
         let nested_bob_vid = bob_db
@@ -390,12 +363,13 @@
             .await?;
 
         // receive message using inner vid
-        let message = bobs_inner_messages.recv().await.unwrap().unwrap();
-        assert_eq!(
-            message.message,
-            Payload::Content(b"hello nested world".to_vec())
-        );
->>>>>>> 4ad95611
+        let tsp_definitions::ReceivedTspMessage::GenericMessage { message, .. } =
+            bobs_inner_messages.recv().await.unwrap()?
+        else {
+            panic!("bob did not receive a generic message inner")
+        };
+
+        assert_eq!(message, b"hello nested world".to_vec());
 
         Ok(())
     }
